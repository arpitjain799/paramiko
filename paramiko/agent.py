--- conflicted
+++ resolved
@@ -35,21 +35,13 @@
 from paramiko.ssh_exception import SSHException
 from paramiko.message import Message
 from paramiko.pkey import PKey
-<<<<<<< HEAD
-from paramiko.channel import Channel
-from paramiko.common import *
-=======
->>>>>>> bd8f96d3
 from paramiko.util import retry_on_signal
 
 cSSH2_AGENTC_REQUEST_IDENTITIES = byte_chr(11)
 SSH2_AGENT_IDENTITIES_ANSWER = 12
 cSSH2_AGENTC_SIGN_REQUEST = byte_chr(13)
 SSH2_AGENT_SIGN_RESPONSE = 14
-<<<<<<< HEAD
-
-=======
->>>>>>> bd8f96d3
+
 
 
 class AgentSSH(object):
