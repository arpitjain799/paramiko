# Copyright (C) 2003-2007  Robey Pointer <robeypointer@gmail.com>
#
# This file is part of paramiko.
#
# Paramiko is free software; you can redistribute it and/or modify it under the
# terms of the GNU Lesser General Public License as published by the Free
# Software Foundation; either version 2.1 of the License, or (at your option)
# any later version.
#
# Paramiko is distrubuted in the hope that it will be useful, but WITHOUT ANY
# WARRANTY; without even the implied warranty of MERCHANTABILITY or FITNESS FOR
# A PARTICULAR PURPOSE.  See the GNU Lesser General Public License for more
# details.
#
# You should have received a copy of the GNU Lesser General Public License
# along with Paramiko; if not, write to the Free Software Foundation, Inc.,
# 59 Temple Place, Suite 330, Boston, MA  02111-1307  USA.

"""
L{ECDSAKey}
"""

import binascii
from ecdsa import SigningKey, VerifyingKey, der, curves
from Crypto.Hash import SHA256
from ecdsa.test_pyecdsa import ECDSA
from paramiko.common import four_byte, one_byte

from paramiko.message import Message
from paramiko.pkey import PKey
from paramiko.py3compat import byte_chr, u
from paramiko.ssh_exception import SSHException


class ECDSAKey (PKey):
    """
    Representation of an ECDSA key which can be used to sign and verify SSH2
    data.
    """

    def __init__(self, msg=None, data=None, filename=None, password=None, vals=None, file_obj=None):
        self.verifying_key = None
        self.signing_key = None
        if file_obj is not None:
            self._from_private_key(file_obj, password)
            return
        if filename is not None:
            self._from_private_key_file(filename, password)
            return
        if (msg is None) and (data is not None):
            msg = Message(data)
        if vals is not None:
            self.verifying_key, self.signing_key = vals
        else:
            if msg is None:
                raise SSHException('Key object may not be empty')
            if msg.get_text() != 'ecdsa-sha2-nistp256':
                raise SSHException('Invalid key')
            curvename = msg.get_text()
            if curvename != 'nistp256':
                raise SSHException("Can't handle curve of type %s" % curvename)

            pointinfo = msg.get_binary()
            if pointinfo[0:1] != four_byte:
                raise SSHException('Point compression is being used: %s' %
                                   binascii.hexlify(pointinfo))
            self.verifying_key = VerifyingKey.from_string(pointinfo[1:],
                                                          curve=curves.NIST256p)
        self.size = 256

    def asbytes(self):
        key = self.verifying_key
        m = Message()
        m.add_string('ecdsa-sha2-nistp256')
        m.add_string('nistp256')

        point_str = four_byte + key.to_string()

        m.add_string(point_str)
        return m.asbytes()

    def __str__(self):
        return self.asbytes()

    def __hash__(self):
        h = hash(self.get_name())
        h = h * 37 + hash(self.verifying_key.pubkey.point.x())
        h = h * 37 + hash(self.verifying_key.pubkey.point.y())
        return hash(h)

    def get_name(self):
        return 'ecdsa-sha2-nistp256'

    def get_bits(self):
        return self.size

    def can_sign(self):
        return self.signing_key is not None

    def sign_ssh_data(self, rpool, data):
        digest = SHA256.new(data).digest()
        sig = self.signing_key.sign_digest(digest, entropy=rpool.read,
                                           sigencode=self._sigencode)
        m = Message()
        m.add_string('ecdsa-sha2-nistp256')
        m.add_string(sig)
        return m

    def verify_ssh_sig(self, data, msg):
        if msg.get_text() != 'ecdsa-sha2-nistp256':
            return False
        sig = msg.get_binary()

        # verify the signature by SHA'ing the data and encrypting it
        # using the public key.
        hash_obj = SHA256.new(data).digest()
        return self.verifying_key.verify_digest(sig, hash_obj,
                                                sigdecode=self._sigdecode)

    def write_private_key_file(self, filename, password=None):
        key = self.signing_key or self.verifying_key
        self._write_private_key_file('EC', filename, key.to_der(), password)

    def write_private_key(self, file_obj, password=None):
        key = self.signing_key or self.verifying_key
        self._write_private_key('EC', file_obj, key.to_der(), password)

    def generate(bits, progress_func=None):
        """
        Generate a new private RSA key.  This factory function can be used to
        generate a new host key or authentication key.

        @param bits: number of bits the generated key should be.
        @type bits: int
        @param progress_func: an optional function to call at key points in
            key generation (used by C{pyCrypto.PublicKey}).
        @type progress_func: function
        @return: new private key
        @rtype: L{RSAKey}
        """
        signing_key = ECDSA.generate()
        key = ECDSAKey(vals=(signing_key, signing_key.get_verifying_key()))
        return key
    generate = staticmethod(generate)

    ###  internals...

    def _from_private_key_file(self, filename, password):
        data = self._read_private_key_file('EC', filename, password)
        self._decode_key(data)

    def _from_private_key(self, file_obj, password):
        data = self._read_private_key('EC', file_obj, password)
        self._decode_key(data)

    ALLOWED_PADDINGS = [one_byte, byte_chr(2) * 2, byte_chr(3) * 3, byte_chr(4) * 4,
                        byte_chr(5) * 5, byte_chr(6) * 6, byte_chr(7) * 7]
<<<<<<< HEAD
=======

>>>>>>> bd8f96d3
    def _decode_key(self, data):
        s, padding = der.remove_sequence(data)
        if padding:
            if padding not in self.ALLOWED_PADDINGS:
                raise ValueError("weird padding: %s" % u(binascii.hexlify(data)))
            data = data[:-len(padding)]
        key = SigningKey.from_der(data)
        self.signing_key = key
        self.verifying_key = key.get_verifying_key()
        self.size = 256

    def _sigencode(self, r, s, order):
        msg = Message()
        msg.add_mpint(r)
        msg.add_mpint(s)
        return msg.asbytes()

    def _sigdecode(self, sig, order):
        msg = Message(sig)
        r = msg.get_mpint()
        s = msg.get_mpint()
        return r, s<|MERGE_RESOLUTION|>--- conflicted
+++ resolved
@@ -155,10 +155,7 @@
 
     ALLOWED_PADDINGS = [one_byte, byte_chr(2) * 2, byte_chr(3) * 3, byte_chr(4) * 4,
                         byte_chr(5) * 5, byte_chr(6) * 6, byte_chr(7) * 7]
-<<<<<<< HEAD
-=======
 
->>>>>>> bd8f96d3
     def _decode_key(self, data):
         s, padding = der.remove_sequence(data)
         if padding:
