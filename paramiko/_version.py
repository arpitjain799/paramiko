--- conflicted
+++ resolved
@@ -1,7 +1,2 @@
-<<<<<<< HEAD
 __version_info__ = (2, 1, 5)
-__version__ = '.'.join(map(str, __version_info__))
-=======
-__version_info__ = (2, 0, 8)
-__version__ = ".".join(map(str, __version_info__))
->>>>>>> f09a0d38
+__version__ = ".".join(map(str, __version_info__))