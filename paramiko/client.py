--- conflicted
+++ resolved
@@ -414,26 +414,10 @@
             key_filenames = [key_filename]
         else:
             key_filenames = key_filename
-<<<<<<< HEAD
 
         self._auth(
             username, password, pkey, key_filenames, allow_agent,
             look_for_keys, gss_auth, gss_kex, gss_deleg_creds, t.gss_host,
-=======
-        if gss_host is None:
-            gss_host = hostname
-        self._auth(
-            username,
-            password,
-            pkey,
-            key_filenames,
-            allow_agent,
-            look_for_keys,
-            gss_auth,
-            gss_kex,
-            gss_deleg_creds,
-            gss_host,
->>>>>>> dc82971c
         )
 
     def close(self):
@@ -549,7 +533,6 @@
         """
         return self._transport
 
-<<<<<<< HEAD
     def _key_from_filepath(self, filename, klass, password):
         """
         Attempt to derive a `.PKey` from given string path ``filename``:
@@ -584,21 +567,6 @@
 
     def _auth(self, username, password, pkey, key_filenames, allow_agent,
               look_for_keys, gss_auth, gss_kex, gss_deleg_creds, gss_host):
-=======
-    def _auth(
-        self,
-        username,
-        password,
-        pkey,
-        key_filenames,
-        allow_agent,
-        look_for_keys,
-        gss_auth,
-        gss_kex,
-        gss_deleg_creds,
-        gss_host,
-    ):
->>>>>>> dc82971c
         """
         Try, in order:
 
@@ -631,16 +599,9 @@
         # why should we do that again?
         if gss_auth:
             try:
-<<<<<<< HEAD
                 return self._transport.auth_gssapi_with_mic(
                     username, gss_host, gss_deleg_creds,
                 )
-=======
-                self._transport.auth_gssapi_with_mic(
-                    username, gss_host, gss_deleg_creds
-                )
-                return
->>>>>>> dc82971c
             except Exception as e:
                 saved_exception = e
 
@@ -663,18 +624,8 @@
             for key_filename in key_filenames:
                 for pkey_class in (RSAKey, DSSKey, ECDSAKey, Ed25519Key):
                     try:
-<<<<<<< HEAD
                         key = self._key_from_filepath(
                             key_filename, pkey_class, password,
-=======
-                        key = pkey_class.from_private_key_file(
-                            key_filename, password
-                        )
-                        self._log(
-                            DEBUG,
-                            "Trying key %s from %s"
-                            % (hexlify(key.get_fingerprint()), key_filename),
->>>>>>> dc82971c
                         )
                         allowed_types = set(
                             self._transport.auth_publickey(username, key)
@@ -734,19 +685,9 @@
 
             for pkey_class, filename in keyfiles:
                 try:
-<<<<<<< HEAD
                     key = self._key_from_filepath(
                         filename, pkey_class, password,
                     )
-=======
-                    key = pkey_class.from_private_key_file(filename, password)
-                    self._log(
-                        DEBUG,
-                        "Trying discovered key %s in %s"
-                        % (hexlify(key.get_fingerprint()), filename),
-                    )
-
->>>>>>> dc82971c
                     # for 2-factor auth a successfully auth'd key will result
                     # in ['password']
                     allowed_types = set(
