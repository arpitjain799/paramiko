--- conflicted
+++ resolved
@@ -277,15 +277,9 @@
         self._channels = ChannelMap()
         self.channel_events = {}       # (id -> Event)
         self.channels_seen = {}        # (id -> True)
-<<<<<<< HEAD
-        self._channel_counter = 1
+        self._channel_counter = 0
         self.default_max_packet_size = default_max_packet_size
         self.default_window_size = default_window_size
-=======
-        self._channel_counter = 0
-        self.window_size = 65536
-        self.max_packet_size = 34816
->>>>>>> ea8befe5
         self._forward_agent_handler = None
         self._x11_handler = None
         self._tcp_handler = None
