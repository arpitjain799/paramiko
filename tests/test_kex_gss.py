# Copyright (C) 2003-2007  Robey Pointer <robeypointer@gmail.com>
# Copyright (C) 2013-2014 science + computing ag
# Author: Sebastian Deiss <sebastian.deiss@t-online.de>
#
#
# This file is part of paramiko.
#
# Paramiko is free software; you can redistribute it and/or modify it under the
# terms of the GNU Lesser General Public License as published by the Free
# Software Foundation; either version 2.1 of the License, or (at your option)
# any later version.
#
# Paramiko is distributed in the hope that it will be useful, but WITHOUT ANY
# WARRANTY; without even the implied warranty of MERCHANTABILITY or FITNESS FOR
# A PARTICULAR PURPOSE.  See the GNU Lesser General Public License for more
# details.
#
# You should have received a copy of the GNU Lesser General Public License
# along with Paramiko; if not, write to the Free Software Foundation, Inc.,
# 59 Temple Place, Suite 330, Boston, MA  02111-1307  USA.

"""
Unit Tests for the GSS-API / SSPI SSHv2 Diffie-Hellman Key Exchange and user
authentication
"""


import socket
import threading
import unittest

import paramiko

from .util import needs_gssapi, KerberosTestCase, update_env


class NullServer(paramiko.ServerInterface):
    def get_allowed_auths(self, username):
        return "gssapi-keyex"

    def check_auth_gssapi_keyex(
        self, username, gss_authenticated=paramiko.AUTH_FAILED, cc_file=None
    ):
        if gss_authenticated == paramiko.AUTH_SUCCESSFUL:
            return paramiko.AUTH_SUCCESSFUL
        return paramiko.AUTH_FAILED

    def enable_auth_gssapi(self):
        UseGSSAPI = True
        return UseGSSAPI

    def check_channel_request(self, kind, chanid):
        return paramiko.OPEN_SUCCEEDED

    def check_channel_exec_request(self, channel, command):
        if command != b"yes":
            return False
        return True


@needs_gssapi
class GSSKexTest(KerberosTestCase):
    def setUp(self):
        self.username = self.realm.user_princ
        self.hostname = socket.getfqdn(self.realm.hostname)
        self.sockl = socket.socket()
        self.sockl.bind((self.realm.hostname, 0))
        self.sockl.listen(1)
        self.addr, self.port = self.sockl.getsockname()
        self.event = threading.Event()
        update_env(self, self.realm.env)
        thread = threading.Thread(target=self._run)
        thread.start()

    def tearDown(self):
        for attr in "tc ts socks sockl".split():
            if hasattr(self, attr):
                getattr(self, attr).close()

    def _run(self):
        self.socks, addr = self.sockl.accept()
        self.ts = paramiko.Transport(self.socks, gss_kex=True)
        host_key = paramiko.RSAKey.from_private_key_file("tests/test_rsa.key")
        self.ts.add_server_key(host_key)
        self.ts.set_gss_host(self.realm.hostname)
        try:
            self.ts.load_server_moduli()
        except:
            print("(Failed to load moduli -- gex will be unsupported.)")
        server = NullServer()
        self.ts.start_server(self.event, server)

    def _test_gsskex_and_auth(self, gss_host, rekey=False):
        """
        Verify that Paramiko can handle SSHv2 GSS-API / SSPI authenticated
        Diffie-Hellman Key Exchange and user authentication with the GSS-API
        context created during key exchange.
        """
        host_key = paramiko.RSAKey.from_private_key_file("tests/test_rsa.key")
        public_host_key = paramiko.RSAKey(data=host_key.asbytes())

        self.tc = paramiko.SSHClient()
        self.tc.get_host_keys().add(
            "[%s]:%d" % (self.hostname, self.port), "ssh-rsa", public_host_key
        )
        self.tc.connect(
            self.hostname,
            self.port,
            username=self.username,
            gss_auth=True,
            gss_kex=True,
            gss_host=gss_host,
        )

        self.event.wait(1.0)
        self.assert_(self.event.is_set())
        self.assert_(self.ts.is_active())
        self.assertEquals(self.username, self.ts.get_username())
        self.assertEquals(True, self.ts.is_authenticated())
        self.assertEquals(True, self.tc.get_transport().gss_kex_used)

        stdin, stdout, stderr = self.tc.exec_command("yes")
        schan = self.ts.accept(1.0)
        if rekey:
            self.tc.get_transport().renegotiate_keys()

        schan.send("Hello there.\n")
        schan.send_stderr("This is on stderr.\n")
        schan.close()

        self.assertEquals("Hello there.\n", stdout.readline())
        self.assertEquals("", stdout.readline())
        self.assertEquals("This is on stderr.\n", stderr.readline())
        self.assertEquals("", stderr.readline())

        stdin.close()
        stdout.close()
        stderr.close()

    def test_gsskex_and_auth(self):
        """
        Verify that Paramiko can handle SSHv2 GSS-API / SSPI authenticated
        Diffie-Hellman Key Exchange and user authentication with the GSS-API
        context created during key exchange.
        """
        self._test_gsskex_and_auth(gss_host=None)

<<<<<<< HEAD
    @unittest.expectedFailure  # to be investigated, see https://github.com/paramiko/paramiko/issues/1312
    def test_2_gsskex_and_auth_rekey(self):
=======
    def test_gsskex_and_auth_rekey(self):
>>>>>>> 467079cd
        """
        Verify that Paramiko can rekey.
        """
        self._test_gsskex_and_auth(gss_host=None, rekey=True)<|MERGE_RESOLUTION|>--- conflicted
+++ resolved
@@ -145,12 +145,8 @@
         """
         self._test_gsskex_and_auth(gss_host=None)
 
-<<<<<<< HEAD
     @unittest.expectedFailure  # to be investigated, see https://github.com/paramiko/paramiko/issues/1312
-    def test_2_gsskex_and_auth_rekey(self):
-=======
     def test_gsskex_and_auth_rekey(self):
->>>>>>> 467079cd
         """
         Verify that Paramiko can rekey.
         """
