# Copyright (C) 2003-2009  Robey Pointer <robeypointer@gmail.com>
#
# This file is part of paramiko.
#
# Paramiko is free software; you can redistribute it and/or modify it under the
# terms of the GNU Lesser General Public License as published by the Free
# Software Foundation; either version 2.1 of the License, or (at your option)
# any later version.
#
# Paramiko is distributed in the hope that it will be useful, but WITHOUT ANY
# WARRANTY; without even the implied warranty of MERCHANTABILITY or FITNESS FOR
# A PARTICULAR PURPOSE.  See the GNU Lesser General Public License for more
# details.
#
# You should have received a copy of the GNU Lesser General Public License
# along with Paramiko; if not, write to the Free Software Foundation, Inc.,
# 59 Temple Place, Suite 330, Boston, MA  02111-1307  USA.

"""
Some unit tests for the BufferedFile abstraction.
"""

import unittest
from paramiko.file import BufferedFile
<<<<<<< HEAD
from paramiko.common import *
=======
from paramiko.common import linefeed_byte, crlf, cr_byte
>>>>>>> bd8f96d3


class LoopbackFile (BufferedFile):
    """
    BufferedFile object that you can write data into, and then read it back.
    """
    def __init__(self, mode='r', bufsize=-1):
        BufferedFile.__init__(self)
        self._set_mode(mode, bufsize)
        self.buffer = bytes()

    def _read(self, size):
        if len(self.buffer) == 0:
            return None
        if size > len(self.buffer):
            size = len(self.buffer)
        data = self.buffer[:size]
        self.buffer = self.buffer[size:]
        return data

    def _write(self, data):
        self.buffer += data
        return len(data)


class BufferedFileTest (unittest.TestCase):

    def test_1_simple(self):
        f = LoopbackFile('r')
        try:
            f.write('hi')
            self.assertTrue(False, 'no exception on write to read-only file')
        except:
            pass
        f.close()

        f = LoopbackFile('w')
        try:
            f.read(1)
            self.assertTrue(False, 'no exception to read from write-only file')
        except:
            pass
        f.close()

    def test_2_readline(self):
        f = LoopbackFile('r+U')
        f.write('First line.\nSecond line.\r\nThird line.\nFinal line non-terminated.')
        self.assertEqual(f.readline(), 'First line.\n')
        # universal newline mode should convert this linefeed:
        self.assertEqual(f.readline(), 'Second line.\n')
        # truncated line:
        self.assertEqual(f.readline(7), 'Third l')
        self.assertEqual(f.readline(), 'ine.\n')
        self.assertEqual(f.readline(), 'Final line non-terminated.')
        self.assertEqual(f.readline(), '')
        f.close()
        try:
            f.readline()
            self.assertTrue(False, 'no exception on readline of closed file')
        except IOError:
            pass
        self.assertTrue(linefeed_byte in f.newlines)
        self.assertTrue(crlf in f.newlines)
        self.assertTrue(cr_byte not in f.newlines)

    def test_3_lf(self):
        """
        try to trick the linefeed detector.
        """
        f = LoopbackFile('r+U')
        f.write('First line.\r')
        self.assertEqual(f.readline(), 'First line.\n')
        f.write('\nSecond.\r\n')
        self.assertEqual(f.readline(), 'Second.\n')
        f.close()
        self.assertEqual(f.newlines, crlf)

    def test_4_write(self):
        """
        verify that write buffering is on.
        """
        f = LoopbackFile('r+', 1)
        f.write('Complete line.\nIncomplete line.')
        self.assertEqual(f.readline(), 'Complete line.\n')
        self.assertEqual(f.readline(), '')
        f.write('..\n')
        self.assertEqual(f.readline(), 'Incomplete line...\n')
        f.close()

    def test_5_flush(self):
        """
        verify that flush will force a write.
        """
        f = LoopbackFile('r+', 512)
        f.write('Not\nquite\n512 bytes.\n')
        self.assertEqual(f.read(1), '')
        f.flush()
        self.assertEqual(f.read(5), 'Not\nq')
        self.assertEqual(f.read(10), 'uite\n512 b')
        self.assertEqual(f.read(9), 'ytes.\n')
        self.assertEqual(f.read(3), '')
        f.close()

    def test_6_buffering(self):
        """
        verify that flushing happens automatically on buffer crossing.
        """
        f = LoopbackFile('r+', 16)
        f.write('Too small.')
        self.assertEqual(f.read(4), '')
        f.write('  ')
        self.assertEqual(f.read(4), '')
        f.write('Enough.')
        self.assertEqual(f.read(20), 'Too small.  Enough.')
        f.close()

    def test_7_read_all(self):
        """
        verify that read(-1) returns everything left in the file.
        """
        f = LoopbackFile('r+', 16)
        f.write('The first thing you need to do is open your eyes. ')
        f.write('Then, you need to close them again.\n')
        s = f.read(-1)
        self.assertEqual(s, 'The first thing you need to do is open your eyes. Then, you ' +
                         'need to close them again.\n')
        f.close()<|MERGE_RESOLUTION|>--- conflicted
+++ resolved
@@ -22,11 +22,7 @@
 
 import unittest
 from paramiko.file import BufferedFile
-<<<<<<< HEAD
-from paramiko.common import *
-=======
 from paramiko.common import linefeed_byte, crlf, cr_byte
->>>>>>> bd8f96d3
 
 
 class LoopbackFile (BufferedFile):
